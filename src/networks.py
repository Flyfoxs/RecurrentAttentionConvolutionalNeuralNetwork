import torch
import numpy as np
import torch.nn as nn
from torchvision import models


class View(nn.Module):
    """Changes view using a nn.Module."""

    def __init__(self, *shape):
        super(View, self).__init__()
        self.shape = shape

    def forward(self, input):
        return input.view(*self.shape)


class VGG(nn.Module):
    """
    VGG16 with Fine Grained Classification Head
    """
    def __init__(self, num_classes):
        super(VGG, self).__init__()
        base_model = models.vgg16(pretrained=True)
        base_features = base_model.features
<<<<<<< HEAD
        self.features = [*base_features, View(-1, 25088)]
=======
        self.features = [*base_features, View(-1, 512 * 7 * 7)]
>>>>>>> 8dbff04a
        self.features.extend(list(base_model.classifier.children())[:-1])
        self.n_features = 4096
        self.features = nn.Sequential(*self.features)
<<<<<<< HEAD
        self.classifier = nn.Linear(self.n_features, num_classes)
=======
        self.n_features = 4096
        self.classifier = nn.Linear(4096, num_classes)
>>>>>>> 8dbff04a


    def forward(self, x):
        """
        Applies VGG16 forward pass for class wise scores
        :param input: (num_batch, 3, h, w) np array batch of images to find class wise scores of
        :return: (num_batch, num_classes) np array of class wise scores per image
        """
        feats = self.features(x)
        out = self.classifier(feats)

        return out, feats


class ResNet(nn.Module):
    """
    ResNet50 with Fine Grained Classification Head
    """
    def __init__(self, num_classes):
        super(ResNet, self).__init__()
        base_model = models.resnet50(pretrained=True)
        base_features = [x for x in base_model.children()][:-1]
        self.n_features = 2048 * 7 * 7
        self.features = nn.Sequential(*base_features)
        self.classifier = nn.Sequential(
            nn.Linear(self.n_features, num_classes),
        )

    def forward(self, x):
        """
        Applies ResNet forward pass for class wise scores
        :param input: (num_batch, 3, h, w) np array batch of images to find class wise scores of
        :return: (num_batch, num_classes) np array of class wise scores per image
        """
        feats = self.features(x)
        feats = feats.view(x.size(0), -1)
        out = self.classifier(feats)

        return out, feats


class APN(nn.Module):
    """
    Attention Proposal Network
    """
    def __init__(self, n_features):
        super(APN, self).__init__()
        self.fc1 = nn.Linear(n_features, 1024)
        self.fc2 = nn.Linear(1024, 3)
        self.regressor = nn.Tanh()

    def forward(self, x):
        params = self.fc2(self.fc1(x))
        params = (self.regressor(params) + 1) / 2
        params *= 224
        return params


class CropUpscale(nn.Module):
    """
    Network that crops an image and upscales
    it to a standard size
    """
    def __init__(self, target_size):
        super(CropUpscale, self).__init__()
        self.up = nn.Upsample(size=target_size, mode='bilinear')

    def forward(self, x, crop_params):
        # Get crop corner coords and shifted x and y range of image
        h, w = x.size(2), x.size(3)
        txtl, txbr, tytl, tybr = self.get_crop_corners(crop_params, h, w)
        xtl, xbr, ytl, ybr = self.get_noise_shifted_coords(h, w, txtl, txbr, tytl, tybr)

        # Build crop mask and mask the image
        Mx = torch.sigmoid(np.inf * xtl) - torch.sigmoid(np.inf * xbr)
        My = torch.sigmoid(np.inf * ytl) - torch.sigmoid(np.inf * ybr)
        M = torch.abs(torch.ger(Mx, My))
        masked_x = M * x

        # Crop out zeroed out values from mask
        tlx, brx = int(txtl.data[0]), int(txbr.data[0])
        tly, bry = int(tytl.data[0]), int(tybr.data[0])
        crop_x = masked_x[:, :, tlx:brx, tly:bry]
        up_x = self.up(crop_x)
        return up_x

    def get_crop_corners(self, crop_params, h, w):
        tx, ty, half_width = crop_params[0,0], crop_params[0, 1], crop_params[0, 2]/2
        txtl = torch.clamp(tx - half_width, min=0)
        txbr = torch.clamp(tx + half_width, max=h-1)
        tytl = torch.clamp(ty - half_width, min=0)
        tybr = torch.clamp(ty + half_width, max=w-1)
        return txtl, txbr, tytl, tybr

    def get_noise_shifted_coords(self, h, w, txtl, txbr, tytl, tybr):
        noise = 0.000001
        xs = torch.autograd.Variable(torch.arange(0, h).cuda())
        ys = torch.autograd.Variable(torch.arange(0, w).cuda())
        xtl = xs - txtl
        xbr = xs - txbr
        ytl = ys - tytl
        ybr = ys - tybr
        ''' 
	The following code only isn't compatible with torch 0.30 and up at the moment
        Bug workaround can be found at https://github.com/JannerM/intrinsics-network/issues/3
        '''
        xtl[xtl == 0] += noise
        xbr[xbr == 0] -= noise
        ytl[ytl == 0] += noise
        ybr[ybr == 0] -= noise

        return xtl, xbr, ytl, ybr


class RACNN3(nn.Module):
    def __init__(self, num_classes, cnn):
        super(RACNN3, self).__init__()
        self.cnn1 = cnn(num_classes)
        self.apn1 = APN(self.cnn1.n_features)
        self.cnn2 = cnn(num_classes)
        self.apn2 = APN(self.cnn2.n_features)
        self.cnn3 = cnn(num_classes)
        self.cropup = CropUpscale((224, 224))

    def forward(self, x):
        """
        Applies VGG16 forward pass for class wise scores
        :param input: (1, 3, h, w) np array batch of images to find class wise scores of
        :return: (1, num_classes) np array of class wise scores per image
        """
        h, w = x.size(2), x.size(3)
        scores1, feats1 = self.cnn1(x)
        crop_params1 = self.apn1(feats1)
        crop_x = self.cropup(x, crop_params1)
        scores2, feats2 = self.cnn2(crop_x)
        crop_params2 = self.apn2(feats2)
        crop_x = self.cropup(x, crop_params2)
        scores3, _ = self.cnn3(x)
        return scores1, scores2, scores3

    def flip_apns(self):
        for apn in [self.apn1, self.apn2]:
            for param in apn.parameters():
                param.requires_grad = not param.requires_grad

    def flip_cnns(self):
        for cnn in [self.cnn1, self.cnn2, self.cnn3]:
            for param in cnn.parameters():
                param.requires_grad = not param.requires_grad


class APN2(nn.Module):
    def __init__(self, num_classes, cnn):
        super(APN2, self).__init__()
        self.cnn = cnn(num_classes)
        for param in self.cnn.parameters():
            param.requires_grad = False
        self.apn1 = APN(self.cnn.n_features)
        self.apn2 = APN(self.cnn.n_features)
        self.cropup = CropUpscale((224, 224))

    def forward(self, x, crop_params=None):
        h = x.size(2)
        _, feats = self.cnn(x)
        crop_params1 = self.apn1(feats, 1)
        if crop_params is None:
            x, y, hw = crop_params[0], crop_params[1], crop_params[2]/2
            crop_x = x[:, :, x-hw:h+hw, y-hw:y+hw]
        else:
            crop_x = self.cropup(x, crop_params1*h)
        _, feats = self.cnn(crop_x)
        crop_params2 = self.apn2(feats, 1)
        return torch.cat([crop_params1, crop_params2], 1)

<|MERGE_RESOLUTION|>--- conflicted
+++ resolved
@@ -23,20 +23,11 @@
         super(VGG, self).__init__()
         base_model = models.vgg16(pretrained=True)
         base_features = base_model.features
-<<<<<<< HEAD
-        self.features = [*base_features, View(-1, 25088)]
-=======
         self.features = [*base_features, View(-1, 512 * 7 * 7)]
->>>>>>> 8dbff04a
         self.features.extend(list(base_model.classifier.children())[:-1])
         self.n_features = 4096
         self.features = nn.Sequential(*self.features)
-<<<<<<< HEAD
         self.classifier = nn.Linear(self.n_features, num_classes)
-=======
-        self.n_features = 4096
-        self.classifier = nn.Linear(4096, num_classes)
->>>>>>> 8dbff04a
 
 
     def forward(self, x):
